"""Rotina de análise de áudio em tempo real.

Este módulo define uma QThread responsável por capturar som do microfone,
processá-lo e emitir resultados intermediários (espectrograma, Mel bands, FFT
e classificação) sem bloquear a interface gráfica.
"""

# analysis_thread.py - Thread para análise de arquivos de áudio
import time

import numpy as np
import scipy.signal
import librosa
import sounddevice as sd

from PyQt5.QtCore import QThread, pyqtSignal
from .analyzers.factory import AnalyzerFactory

# Constants duplicated from main application for analysis
CUTOFF_FREQ = 1000
N_MFCC = 40

class FileAnalysisThread(QThread):
    """
    Thread dedicado para processar arquivos de áudio de teste sem bloquear a GUI.
    Emite sinais com dados já processados: espectrograma, Mel bands, FFT e classificação.
    """
    # Thread de análise em tempo real não usa progresso de arquivos

    # Sinal para espectrograma pronto: frequências, matriz em dB
    spec_ready = pyqtSignal(np.ndarray, np.ndarray)

    # Sinal para Mel bands pronto: vetor de potência média em dB
    mel_ready = pyqtSignal(np.ndarray)

    # Sinal para FFT pronta: frequências, magnitudes
    fft_ready = pyqtSignal(np.ndarray, np.ndarray)

    # Sinal para classe prevista: código_da_classe
    class_ready = pyqtSignal(int)

<<<<<<< HEAD
    def __init__(self, b, a, sr, duration, model, max_time, analysis_method='fft', analysis_order=None):
        super().__init__()
=======
    def __init__(self, b, a, sr, duration, model, max_time):
        """Inicializa a thread de análise de áudio.

        Parameters
        ----------
        b, a : ndarray
            Coeficientes do filtro Butterworth usado no pré-processamento.
        sr : int
            Taxa de amostragem utilizada na captura.
        duration : float
            Duração máxima de cada captura em segundos.
        model : keras.Model
            Modelo carregado responsável pela classificação.
        max_time : int
            Número de quadros esperados pelo modelo (eixo temporal dos MFCCs).
        """
>>>>>>> c027ce1c

        super().__init__()

        # Coeficientes do filtro passa-baixo (Butterworth)
        self.b = b
        self.a = a

        # Taxa de amostragem em Hertz
        self.sr = sr

        # Duração máxima de cada arquivo em segundos
        self.duration = duration

        # Flag para controle de execução
        self._running = True

        # Modelo e tempo máximo de quadros
        self.model = model
        self.max_time = max_time
        self.analysis_method = analysis_method
        self.analysis_order = analysis_order

    def run(self):
        """
        Método principal: monitora entrada de áudio e emite sinais em tempo real.
        """
        while self._running:
            # Grava áudio
            audio = sd.rec(int(self.duration * self.sr), samplerate=self.sr, channels=1, dtype='float32')
            sd.wait()
            audio = audio.flatten()

            # Aplica filtro passa-baixo Butterworth
            filtered = scipy.signal.filtfilt(self.b, self.a, audio)

            # 1) Espectrograma
            S = librosa.stft(filtered)
            freqs = librosa.fft_frequencies(sr=self.sr)
            mask = freqs <= CUTOFF_FREQ
            S_db = librosa.amplitude_to_db(np.abs(S[mask, :]))
            self.spec_ready.emit(freqs[mask], S_db)

            # 2) Mel Spectrogram
            M = librosa.feature.melspectrogram(y=filtered, sr=self.sr, fmax=CUTOFF_FREQ)
            mel_db = librosa.power_to_db(M).mean(axis=1)
            self.mel_ready.emit(mel_db)

            # 3) Análise de frequências via método selecionado
            analyzer = AnalyzerFactory.create(self.analysis_method, self.sr, CUTOFF_FREQ, order=self.analysis_order)
            freqs_an, mags_an = analyzer.analyze(filtered)
            self.fft_ready.emit(freqs_an, mags_an)

            # 4) Classificação
            mfccs = librosa.feature.mfcc(y=filtered, sr=self.sr, n_mfcc=N_MFCC, fmax=CUTOFF_FREQ)
            if mfccs.shape[1] >= self.max_time:
                mfccs = mfccs[:, :self.max_time]
            else:
                pad = np.zeros((N_MFCC, self.max_time - mfccs.shape[1]))
                mfccs = np.hstack((mfccs, pad))
            x = mfccs[np.newaxis, ..., np.newaxis]
            pred = self.model.predict(x)
            cls = int(np.argmax(pred))
            self.class_ready.emit(cls)

            time.sleep(0.05)

    def stop(self):
        """
        Desativa flag para parar a thread.
        """
        self._running = False

    @property
    def MODEL(self):
        """
        Acesso ao modelo carregado na thread principal.
        Deve ser configurado antes de iniciar a thread.
        """
        return self.parent().model

    @property
    def model_input_frames(self):
        """
        Retorna número de quadros temporais esperados pelo modelo.
        Obtido de model.input_shape.
        """
        return self.MODEL.input_shape[2]<|MERGE_RESOLUTION|>--- conflicted
+++ resolved
@@ -39,13 +39,8 @@
     # Sinal para classe prevista: código_da_classe
     class_ready = pyqtSignal(int)
 
-<<<<<<< HEAD
     def __init__(self, b, a, sr, duration, model, max_time, analysis_method='fft', analysis_order=None):
-        super().__init__()
-=======
-    def __init__(self, b, a, sr, duration, model, max_time):
-        """Inicializa a thread de análise de áudio.
-
+        """
         Parameters
         ----------
         b, a : ndarray
@@ -59,7 +54,6 @@
         max_time : int
             Número de quadros esperados pelo modelo (eixo temporal dos MFCCs).
         """
->>>>>>> c027ce1c
 
         super().__init__()
 
